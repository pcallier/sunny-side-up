# build from ubuntu
FROM ubuntu:14.04
MAINTAINER Kyle F <kylef@lab41.org>

# configure headless install
ENV DEBIAN_FRONTEND noninteractive

# install base
RUN apt-get update && \
    apt-get install --assume-yes \
                        bc \
                        build-essential \
                        cmake \
                        curl \
                        dnsutils \
                        g++ \
                        g++-4.6 \
                        g++-4.6-multilib \
                        gcc-4.6 \
                        gcc-4.6-multilib \
                        gfortran \
                        git \
                        htop \
                        inetutils-ping \
                        less \
                        libatlas-base-dev \
                        libatlas-dev \
                        libboost-all-dev \
                        libffi-dev \
                        libfreeimage-dev \
                        libfreetype6 \
                        libfreetype6-dev \
                        libhdf5-serial-dev \
                        libjpeg-dev \
                        libjpeg62 \
                        liblapack-dev \
                        libleveldb-dev \
                        liblmdb-dev \
                        libopencv-dev \
                        libpng12-dev \
                        libprotobuf-dev \
                        libsnappy-dev \
                        libyaml-dev \
                        net-tools \
                        netcat \
                        nmap \
                        pkgconf \
                        protobuf-compiler \
                        python-dev \
                        python-lxml \
                        python-magic \
                        python-matplotlib \
                        python-numpy \
                        python-pip \
                        python-scipy \
                        socat \
                        software-properties-common \
                        sudo \
                        telnet \
                        tree \
                        unzip \
                        vim \
                        wget

# Use gcc 4.6
RUN update-alternatives --install /usr/bin/cc cc /usr/bin/gcc-4.6 30 && \
    update-alternatives --install /usr/bin/c++ c++ /usr/bin/g++-4.6 30 && \
    update-alternatives --install /usr/bin/gcc gcc /usr/bin/gcc-4.6 30 && \
    update-alternatives --install /usr/bin/g++ g++ /usr/bin/g++-4.6 30

# install python modules
RUN pip install ipython \
                jinja2 \
                tornado \
                jsonschema \
                terminado \
                simplejson

# setup ipython
ENV IPYTHONDIR /ipython
RUN mkdir /ipython && \
    ipython profile create nbserver

# install/configure CUDA
# Uses .run file; .deb files install CUDA 7.5 for some reason
# Change to the /tmp directory
RUN cd /tmp && \
# Download run file
  wget -nv http://developer.download.nvidia.com/compute/cuda/7_0/Prod/local_installers/cuda_7.0.28_linux.run && \
# Make the run file executable and extract
  chmod +x cuda_*_linux.run && ./cuda_*_linux.run -extract=`pwd` && \
# Install CUDA drivers (silent, no kernel)
  ./NVIDIA-Linux-x86_64-*.run -s --no-kernel-module && \
# Install toolkit (silent)  
  ./cuda-linux64-rel-*.run -noprompt && \
# Clean up
  rm -rf *

ENV PATH /usr/local/cuda/bin:$PATH
ENV LD_LIBRARY_PATH /usr/local/cuda/lib64:$LD_LIBRARY_PATH
ENV LIBRARY_PATH /usr/local/lib:/usr/local/cuda/lib:$LD_LIBRARY_PATH
RUN echo "/usr/local/cuda/lib64" > /etc/ld.so.conf.d/cuda.conf && \
    ldconfig

# download/configure/install neon 1.0.0
RUN pip install virtualenv
RUN cd /opt/ && \
    wget -nv https://github.com/NervanaSystems/neon/archive/v1.0.0.tar.gz
# untar to a standard location
RUN cd /opt && tar -xzvf v1.0.0.tar.gz && \
    mv neon-1.0.0 neon
RUN cd /opt/neon && \
# Make kludgey edit to neon asserts
    cd /usr/local/lib/python2.7/dist-packages/neon && \
        sed -i 's/(CRST, KRST)/(CRST ,)/g' layer_gpu.py
# install
RUN cd /opt/neon && \
    make sysinstall

# make some updates
RUN pip install -U six

<<<<<<< HEAD
=======
# Make kludgey edit to neon asserts
RUN cd /usr/local/lib/python2.7/dist-packages/neon/backends && \
    sed -i 's/(CRST, KRST)/(CRST ,)/g' layer_gpu.py
>>>>>>> 72293862

# default to shell in root dir
WORKDIR /root
CMD ["/bin/bash"]<|MERGE_RESOLUTION|>--- conflicted
+++ resolved
@@ -120,13 +120,6 @@
 # make some updates
 RUN pip install -U six
 
-<<<<<<< HEAD
-=======
-# Make kludgey edit to neon asserts
-RUN cd /usr/local/lib/python2.7/dist-packages/neon/backends && \
-    sed -i 's/(CRST, KRST)/(CRST ,)/g' layer_gpu.py
->>>>>>> 72293862
-
 # default to shell in root dir
 WORKDIR /root
 CMD ["/bin/bash"]