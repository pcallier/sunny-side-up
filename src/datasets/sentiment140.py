--- conflicted
+++ resolved
@@ -1,10 +1,6 @@
 import os
 import logging
 logger = logging.getLogger(__name__)
-<<<<<<< HEAD
-logger.setLevel(logging.WARNING)
-=======
->>>>>>> 38cfb8d7
 from data_utils import latin_csv_reader, get_file
 from zipfile import ZipFile
 
