--- conflicted
+++ resolved
@@ -1,10 +1,7 @@
 import os
 import logging
-<<<<<<< HEAD
-=======
 import shutil
 import random
->>>>>>> b81a4912
 logger = logging.getLogger(__name__)
 from data_utils import latin_csv_reader, get_file
 from zipfile import ZipFile
@@ -14,17 +11,10 @@
 sentiment_binary = {0: 0, 4: 1}
 
 
-<<<<<<< HEAD
-def load_data(file_path=None, feat_extractor=None, verbose=False, return_iter=True):
-    ''' Function that takes in a path to the StanfordTweetData CSV
-        file, opens it, and adds tweet strings and their respective
-        sentiments to a list
-=======
 # backwards-compatibility
 def load_data(file_path="./.downloads/sentiment140.csv", feat_extractor=None, verbose=False, return_iter=True):
     loader = Sentiment140(file_path)
     return loader.load_data(file_path=file_path, feat_extractor=feat_extractor, verbose=verbose, return_iter=return_iter)
->>>>>>> b81a4912
 
 def to_txt(write_path, read_path=None, verbose=False):
     loader = Sentiment140(read_path)
@@ -84,54 +74,6 @@
 
                 verbose -- if True, this funciton shows logging data as it progresses
 
-<<<<<<< HEAD
-            return_iter -- if True, return an iterator over tuples of (record, sentiment);
-               if False, return a list of such tuples
-
-        @Return:
-            A list of tuples of the following format:
-                (tweets/features, sentiment label)
-    '''
-    tweet_to_sentiment = list()
-
-    # Open file path
-    try:
-        twitter_csv = open(file_path, 'r')
-    except IOError as e:
-        logger.exception("File I/O error, will try downloading...")
-        logger.info("Downloading...")
-        # Dowloads and saves locally the zip file from internet (does not unzip permanently)
-        file_path = get_file("http://cs.stanford.edu/people/alecmgo/trainingandtestdata.zip")
-        with ZipFile(file_path, 'r') as zp:
-            twitter_csv = zp.open('training.1600000.processed.noemoticon.csv')
-
-    # Perform parsing of CSV file
-    reader = latin_csv_reader(twitter_csv, delimiter=',')
-    for i, tweet in enumerate(reader):
-        # Prints progress every 10000 words read
-        if verbose and i % 10000 == 0:
-            logging.info("PROGRESS: at tweet #%s", i)
-
-        # Gets tweets string from line in csv
-        tweet_string = tweet[5]
-        # Gets feature from Sentiment dictionary
-        try:
-            sent = sentiment_binary[int(tweet[0])]
-        except KeyError:
-            logger.debug("Sentiment score of {} skipped.".format(tweet[0]))
-
-        # If a feat_extractor function was provided, apply it to tweet
-        if feat_extractor:
-            features = feat_extractor(tweet_string)
-            tweet_to_sentiment.append((features, sent))
-        else:
-            tweet_to_sentiment.append((tweet_string, sent))
-    twitter_csv.close()
-    if return_iter:
-        return iter(tweet_to_sentiment)
-    else:
-        return tweet_to_sentiment
-=======
                 return_iter -- if True, return an iterator over tuples of (record, sentiment);
                    if False, return a list of such tuples
 
@@ -149,17 +91,10 @@
             logger.info("Downloading...")
             self.download_data(self.file_path)
             twitter_csv = open(self.file_path, 'r')
->>>>>>> b81a4912
 
 
         # Perform parsing of CSV file
         reader = latin_csv_reader(twitter_csv, delimiter=',')
-<<<<<<< HEAD
-        # For each line in CSV, write each tweet with a new line to the output
-        for line in reader:
-            output.write(line[5].encode('UTF-8') + '\n')
-            
-=======
         for i, tweet in enumerate(reader):
             # Prints progress every 10000 words read
             if verbose and i % 10000 == 0:
@@ -210,7 +145,6 @@
             for line in reader:
                 output.write(line[5].encode('UTF-8') + '\n')
 
->>>>>>> b81a4912
 def main():
     # Download data (will save in ./.downloads)
     data = load_data()
