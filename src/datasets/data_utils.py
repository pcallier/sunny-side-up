--- conflicted
+++ resolved
@@ -5,14 +5,11 @@
 from nltk.tokenize import wordpunct_tokenize
 import numpy as np
 import logging
-<<<<<<< HEAD
-#from word_vector_embedder import WordVectorEmbedder
-=======
 import cPickle as pickle
 from gensim.models import Doc2Vec, Word2Vec
 logging.basicConfig()
->>>>>>> 9b3734b8
 logger=logging.getLogger(__name__)
+logger.setLevel(logging.WARNING)
 
 class DataException(Exception):
     pass
@@ -325,13 +322,6 @@
     onehot_encoding = np.concatenate(encoded_indices, axis=axis)
     return onehot_encoding
 
-<<<<<<< HEAD
-#def to_embedded_word(txt):
-#    embedder = WordVectorEmbedder('glove')
-#    return embedder.embed_words_into_vectors(text)
-
-=======
->>>>>>> 9b3734b8
 def latin_csv_reader(csv_data, dialect=csv.excel, **kwargs):
     ''' Function that takes an opened CSV file with
         ASCII or UTF-8 encoding and convert's to Latin-1
