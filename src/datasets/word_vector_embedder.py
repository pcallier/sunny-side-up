--- conflicted
+++ resolved
@@ -1,14 +1,9 @@
 import os
-import logging
 import numpy as np
 from glove.glove import Glove
 from gensim.models import Doc2Vec
 from model_downloader import ModelDownloader
-<<<<<<< HEAD
-from data_utils import DataException
-=======
 from data_utils import TextTooShortException
->>>>>>> 9b3734b8
 
 class WordVectorEmbedder:
     '''
@@ -45,17 +40,7 @@
             if model_fullpath is None:
                 model_dir       = '/data'
                 model_group     = 'twitter-2b'
-<<<<<<< HEAD
-                model_subset    = 'glove.twitter.27B.25d'
-                model_args      = {}
-            else:
-                model_dir       = os.path.dirname(model_fullpath)
-                model_group     = 'twitter-2b'
-                model_subset    = 'glove.twitter.27B.25d'
-                model_args      = {}
-=======
                 model_subset    = 'glove.twitter.27B.200d'
->>>>>>> 9b3734b8
 
             # setup importer and converter
             self.model_import_method = Glove.load_obj
@@ -63,8 +48,6 @@
 
         else:
             raise NameError("Error! You must specify a model type from: <word2vec|glove>")
-        
-        
 
         # save subset for documentation
         self.model_subset = model_subset
@@ -114,8 +97,7 @@
         '''
             embed words into model's vector space
         '''
-        logger = logging.getLogger(__name__)
-        logger.debug(words)
+
         # store vectors as list
         vectors = []
 
@@ -137,8 +119,6 @@
             # truncate if longer
             if (len(vectors) >= num_features):
                 vectors = vectors[:num_features]
-            elif len(vectors) == 0:
-                raise DataException("No words could be embedded")
 
             # pad if necessary by appending right-sized 0 vectors
             else:
