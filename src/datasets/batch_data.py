--- conflicted
+++ resolved
@@ -11,12 +11,8 @@
 
 def batch_data(data_loader, batch_size=128, normalizer_fun=None, 
                transformer_fun=None, flatten=True,
-<<<<<<< HEAD
-               max_records=None, balance_labels=False):
-=======
                max_records=None, balance_labels=False,
                nlabels=None):
->>>>>>> d5e48a70
     '''
     Batches data, doing all necessary preprocessing and
     normalization.
@@ -49,16 +45,6 @@
             batch yielded will be 2-D (num batches, record size).
 
         max_records -- if not None, batch only up to this number
-<<<<<<< HEAD
-            of records and no more. If the number of records is less than
-            this, then fewer than max_records records may be batched
-
-        balance_labels -- if true, will attempt to achieve equal numbers
-            of positive and negative labels. Labels must be zero-based and 
-            may not work for datasets
-            with more than two labels
-
-=======
             of records and no more. Partial batches are not yielded,
             so the lesser of dataset size or max_records, rounded
             to batch_size, will be the total number of records yielded
@@ -70,17 +56,12 @@
         nlabels -- number of unique labels to be expected in the dataset,
             used only if balance_labels is True
             
->>>>>>> d5e48a70
     @Returns:
         generator that yields 2-tuples of (data, label), where data
         and label are numpy arrays representing a batch of data,  
         equally sized in the first dimension
     '''
 
-<<<<<<< HEAD
-    nlabels = 2
-    docs = [ [] for a in range(nlabels) ]
-=======
     # for the balanced_labels case: store a hash of docs indexed by label
     docs = {}
     if balance_labels:
@@ -88,7 +69,6 @@
         assert batch_size % nlabels == 0
     # for the unbalanced labels case: store tuples of doc, label
     docs_labels = []
->>>>>>> d5e48a70
 
     logger = logging.getLogger(__name__)
     logger.debug(data_loader)
@@ -105,11 +85,7 @@
     # and yielding them when batch size is reached
     nr_yielded = 0
     for doc_text, label in data_loader:
-<<<<<<< HEAD
-        if max_records and nr_yielded > max_records:
-=======
         if max_records is not None and nr_yielded > max_records:
->>>>>>> d5e48a70
             return
         # transformation and normalization
         try:
@@ -117,9 +93,6 @@
             doc_text = normalizer_fun(doc_text)
             # transform document into a numpy array
             transformed_doc = transformer_fun(doc_text)
-<<<<<<< HEAD
-            docs[label].append(transformed_doc)
-=======
             # add to the appropriate queue of labeled docs
             if balance_labels:
                 try:
@@ -128,7 +101,6 @@
                     docs[label] = [transformed_doc]
             else:
                 docs_labels.append((transformed_doc, label))
->>>>>>> d5e48a70
         except data_utils.DataException as e:
             # text is rejected for being too short, or its rating is not usable, etc
             logger.debug("Type of input: {}".format(type(doc_text)))
@@ -136,27 +108,6 @@
 
         # dispatch once batch is of appropriate size 
         if all(len(doc_subset) >= batch_size/nlabels for doc_subset in docs) or \
-<<<<<<< HEAD
-                (balance_labels == False and sum(len(doc_subset) for doc_subset in docs) >= batch_size):
-            # proceed in turn through documents of each label
-            # popping off until batch_size is reached
-            batched_docs = []
-            labels = []
-            cur_label = 0
-            logger.debug("Accumulated records: {}".format([len(a) for a in docs]))
-            while(len(batched_docs) < batch_size):
-                try:
-                    batched_docs.append(docs[cur_label].pop(0))
-                    labels.append(cur_label)
-                    logger.debug("Label: {}, Length: {}".format(cur_label, len(batched_docs)))
-                except IndexError as e:
-                    if e.message != 'pop from empty list':
-                        raise
-                finally:
-                    cur_label += 1
-                    if cur_label == nlabels:
-                        cur_label = 0
-=======
                 (balance_labels == False and len(docs_labels) >= batch_size):
             # proceed in turn through documents of each label
             # popping off until batch_size is reached
@@ -188,17 +139,12 @@
                     cur_label_idx += 1
                     if cur_label_idx == nlabels:
                         cur_label_idx = 0
->>>>>>> d5e48a70
             docs_np = np.array(batched_docs)
             if flatten==True:
                 # transform to form (batch_size, w*h); flattening doc
                 docs_np = docs_np.reshape((batch_size,-1))
             # labels come out in a separate (batch_size, 1) np array
-<<<<<<< HEAD
-            labels_np = np.array(labels).reshape((batch_size, -1))
-=======
             labels_np = np.array(batched_labels).reshape((batch_size, -1))
->>>>>>> d5e48a70
             nr_yielded += batch_size
 
             yield docs_np, labels_np
