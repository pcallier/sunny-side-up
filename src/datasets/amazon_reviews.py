--- conflicted
+++ resolved
@@ -3,14 +3,9 @@
 import json
 import logging
 import h5py
-<<<<<<< HEAD
-logger = logging.getLogger(__name__)
-from data_utils import get_file
-=======
 import shutil
 from data_utils import get_file, syslogger
 logger = syslogger(__name__)
->>>>>>> 9b3734b8
 
 
 class BoringException(Exception):
