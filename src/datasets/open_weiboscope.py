#!/usr/bin/env python
import os, sys
import re
from itertools import izip_longest
import random
import csv
import logging
import numpy as np
import data_utils
from data_utils import get_file, to_one_hot, syslogger

# update field size
csv.field_size_limit(sys.maxsize)

# setup logging
logger = data_utils.syslogger(__name__)

class BadRecordException(Exception):
    pass
class TextTooShortException(Exception):
    pass

def enforce_length(txt, min_length=None, max_length=None, pad_out=False):
    if min_length is not None:
        if len(txt) < min_length:
            raise TextTooShortException()
    if max_length is not None:
        if len(txt) > max_length:
            # truncate txt (from end)
            return txt[0:max_length]
    if pad_out is True:
        txt = txt +  ' ' * (max_length - len(txt))
    return txt

<<<<<<< HEAD
def download_data(file_path):

    url_weibo = "http://weiboscope.jmsc.hku.hk/datazip/week{}.zip"

    if not os.path.exists(file_path):
        # download repository files and unzip them
        os.makedirs(file_path)
        for remote_path in [ url_weibo.format(a) for a in [ str(b) for b in range(1, 52) ] ]:
            local_zip = get_file(remote_path, file_path)
            with ZipFile(local_zip) as zf:
                zf.extractall(file_path)

=======
def check_for_csvs(data_path):
    """Search in data_path for all the CSVs
    from the Open Weiboscope data. If any 
    are not present, return False"""
    
    for csv_path in [ os.path.join(data_path, "week{}.csv").format(a) for a in [ str(b) for b in range(1, 52) ] ]:
        if not os.path.isfile(csv_path):
            return False
    return True
>>>>>>> aca09918

def load_data(file_path, which_set='train', form='pinyin', train_pct=1.0, nr_records=None, rng_seed=None, min_length=None, max_length=None, pad_out=False):
    """
    Load data from Open Weiboscope corpus of Sina Weibo posts. Options are available for encoding
    of returned text data. 

    @Arguments:
        file_path -- path to downloaded, unzipped Open Weiboscope
            data (a directory). If this path does not exist or is not given, load_data
            will create the path and download the data (string)
        which_set -- whether to iterate over train or testing set. You should
            also set train_pct and rng_seed to non-default values if you specify this
            (string)
        form -- return results in hanzi, pinyin romanization?
            can take values of 'hanzi', 'pinyin' (string)
        train_pct -- what percent of dataset should go to training (remainder goes to test)?  (float)
        nr_records -- if not None, gives the maximum number of records this generator should yield.
            will yield fewer records if the corpus exhausted before nr_records records are yielded
        rng_seed -- value for seeding random number generator
        min_length -- enforce a minimum length, in characters, for the 
            dataset? Counted in hanzi for form='hanzi' and in roman characters 
            for form='pinyin'. Texts that are too short will be excluded. (int)
        max_length -- enforce a maximum length, in characters, for the dataset?
            Counted in hanzi or roman characters as approriate (see above).
            Texts that are too long will be truncated at the end. (int)
        pad_out -- for texts shorter than max_length, should they be padded out
            at the end with spaces?

    @Return:
        a generator over a tuples of review text (unicode or numpy array) and whether or not 
        the tweet was deleted (bool)

    """

<<<<<<< HEAD
    download_data(file_path)
=======
    if not os.path.exists(file_path) or not check_for_csvs(file_path):
        # download repository files and unzip them
        try:
            os.makedirs(file_path)
        except OSError as e:
            logger.debug(e)
            if not os.path.isdir(file_path):
                raise
        for remote_path in [ "http://weiboscope.jmsc.hku.hk/datazip/week{}.zip".format(a) for a in [ str(b) for b in range(1, 52) ] ]:
            local_zip = get_file(remote_path, file_path)
            with ZipFile(local_zip) as zf:
                zf.extractall(file_path)
>>>>>>> aca09918

    # get list of weekNN.csv files at file_path
    ow_files = [ os.path.join(file_path, f) for f in os.listdir(file_path) if re.match(r"week[0-9]{,2}\.csv", f) is not None ]
    assert ow_files is not []
    
    # strategy: randomize order of weeks (individual files), sample in order from each week.
    try:
        random.seed(rng_seed)
    except:
        pass
    random.shuffle(ow_files)
    split_on = int(len(ow_files) * train_pct)
    data_sets = {}
    logger.debug("Shuffle order: {}, split on {}".format(ow_files, split_on))
    data_sets['train'], data_sets['test'] = ow_files[:split_on], ow_files[split_on:]
    logger.debug(data_sets)
    nr_yielded = 0
    for table_path in data_sets[which_set]:

        with open(table_path, 'rb') as f:
            csv_reader = csv.reader(f, dialect=csv.excel)

            logging.debug("In file {}".format(table_path))
            for line in csv_reader:
                try:
                    records_split = [unicode(cell, 'utf-8') for cell in line]
                    post_id = records_split[0]
                    
                    if len(records_split) != 11:
                        raise  BadRecordException("Comma split error on mid={} in"
                                         "file {} (len of record: {})".format(
                                            post_id, 
                                            os.path.basename(table_path),
                                            len(records_split)))
            
                    # different fields of post record 
                    post_text = records_split[6]
                    post_retweeted = records_split[1] != ''
                    post_deleted = records_split[9] != ''
                   
                    if not post_retweeted:
                        if form=='hanzi':
                            record_txt, sentiment = enforce_length(
                                post_text, min_length, max_length, 
                                pad_out), post_deleted
                            yield record_txt, sentiment
                        elif form=='pinyin':
                            record_txt, sentiment = enforce_length(
                                romanize_tweet(post_text), min_length, 
                                max_length, pad_out), post_deleted
                            yield record_txt, sentiment
                        else:
                            raise Exception("Unknown form '{}' (should be 'hanzi' "
                                            "or 'pinyin')".format(form))
                        # limit number of records retrieved?
                        nr_yielded += 1
                        if nr_records is not None and nr_yielded >= nr_records:
                            raise StopIteration()
                # log various exception cases from loop body
                except TextTooShortException:
                    logger.debug("Record {} thrown out (too short)".format(post_id))
                except BadRecordException as e:
                    logger.debug(e)
                except IndexError as e:
                    logger.debug(e)
                except (UnicodeEncodeError, UnicodeDecodeError) as e:
                    logger.debug(e)

                except GeneratorExit:
                    return

def romanize_tweet(txt):
    """
    Returns a representation of txt with any Chinese characters
    replaced with a pinyin romanization in alphabetic characters
    and numbers. Tokens delimited by spaces.
    
    Requires jieba and pypinyin packages.
    
    Args:
        txt -- unicode
        
    Returns:
        unicode object like txt, which separates tokens (words) with spaces and 
        replaces any Chinese characters with
        alphanumeric romanization
    """
    import jieba
    import pypinyin as pyp

    def segment_hanzi(txt):
        """
        Tokenizes Chinese text
        
        Args:
            txt -- Chinese text with Chinese characters in it (unicode)
            
        Returns:
            list of unicode, in which each element is a token of txt
        """
        tokens = jieba.tokenize(txt)
        tokens_hanzi = [tkn[0] for tkn in tokens]
        return tokens_hanzi

    def hanzi_to_pinyin(txt):
        """
        Returns a version of txt with Chinese characters replaced with alphanumeric
        pinyin romanization
        
        Args:
            txt -- Chinese text with Chinese characters in it (unicode)
        Returns:
            unicode with romanized version of txt
        """
        pinyin = pyp.lazy_pinyin(txt, style=pyp.TONE2)
        return u''.join(pinyin)

    hanzi_wds = segment_hanzi(txt)
    pinyin_wds = [ hanzi_to_pinyin(word_chars) for word_chars in hanzi_wds ]
    return u' '.join(pinyin_wds)


class OpenWeibo:

    def __init__(self, file_path):
        self.samples = 0
        self.file_path = file_path
        download_data(file_path)

    def load_data(self):
        return load_data(self.file_path)<|MERGE_RESOLUTION|>--- conflicted
+++ resolved
@@ -32,20 +32,6 @@
         txt = txt +  ' ' * (max_length - len(txt))
     return txt
 
-<<<<<<< HEAD
-def download_data(file_path):
-
-    url_weibo = "http://weiboscope.jmsc.hku.hk/datazip/week{}.zip"
-
-    if not os.path.exists(file_path):
-        # download repository files and unzip them
-        os.makedirs(file_path)
-        for remote_path in [ url_weibo.format(a) for a in [ str(b) for b in range(1, 52) ] ]:
-            local_zip = get_file(remote_path, file_path)
-            with ZipFile(local_zip) as zf:
-                zf.extractall(file_path)
-
-=======
 def check_for_csvs(data_path):
     """Search in data_path for all the CSVs
     from the Open Weiboscope data. If any 
@@ -55,7 +41,6 @@
         if not os.path.isfile(csv_path):
             return False
     return True
->>>>>>> aca09918
 
 def load_data(file_path, which_set='train', form='pinyin', train_pct=1.0, nr_records=None, rng_seed=None, min_length=None, max_length=None, pad_out=False):
     """
@@ -90,9 +75,6 @@
 
     """
 
-<<<<<<< HEAD
-    download_data(file_path)
-=======
     if not os.path.exists(file_path) or not check_for_csvs(file_path):
         # download repository files and unzip them
         try:
@@ -105,7 +87,6 @@
             local_zip = get_file(remote_path, file_path)
             with ZipFile(local_zip) as zf:
                 zf.extractall(file_path)
->>>>>>> aca09918
 
     # get list of weekNN.csv files at file_path
     ow_files = [ os.path.join(file_path, f) for f in os.listdir(file_path) if re.match(r"week[0-9]{,2}\.csv", f) is not None ]
@@ -177,6 +158,16 @@
                 except GeneratorExit:
                     return
 
+#def text_to_one_hot(txt, vocabulary=vocabulary):
+#    # setup the vocabulary for one-hot encoding
+#    vocab_chars = set(list(vocabulary))
+#
+#    # create the output list
+#    chars = list(txt)
+#    categorical_chars = pd.Categorical(chars, categories=vocab_chars)
+#    vectorized_chars = np.array(pd.get_dummies(categorical_chars))
+#    return vectorized_chars
+
 def romanize_tweet(txt):
     """
     Returns a representation of txt with any Chinese characters
