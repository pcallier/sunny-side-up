#!/usr/bin/env python
import os, sys
import re
from itertools import izip_longest
import random
import csv
import logging
<<<<<<< HEAD
logger = logging.getLogger(__name__)

import numpy as np
#import pandas as pd

from data_utils import get_file, to_one_hot
from zipfile import ZipFile
=======
import numpy as np
import data_utils
from data_utils import get_file, to_one_hot, syslogger
>>>>>>> 9b3734b8

# update field size
csv.field_size_limit(sys.maxsize)

# setup logging
logger = data_utils.syslogger(__name__)

class BadRecordException(Exception):
    pass
class TextTooShortException(Exception):
    pass

def enforce_length(txt, min_length=None, max_length=None, pad_out=False):
    if min_length is not None:
        if len(txt) < min_length:
            raise TextTooShortException()
    if max_length is not None:
        if len(txt) > max_length:
            # truncate txt (from end)
            return txt[0:max_length]
    if pad_out is True:
        txt = txt +  ' ' * (max_length - len(txt))
    return txt

def download_data(file_path):

    url_weibo = "http://weiboscope.jmsc.hku.hk/datazip/week{}.zip"

    if not os.path.exists(file_path) or not check_for_csvs(file_path):
        # download repository files and unzip them
        try:
            os.makedirs(file_path)
        except OSError as e:
            logger.debug(e)
            if not os.path.isdir(file_path):
                raise
        for remote_path in [ url_weibo.format(a) for a in [ str(b) for b in range(1, 52) ] ]:
            local_zip = get_file(remote_path, file_path)
            with ZipFile(local_zip) as zf:
                zf.extractall(file_path)

def check_for_csvs(data_path):
    """Search in data_path for all the CSVs
    from the Open Weiboscope data. If any 
    are not present, return False"""
    
    for csv_path in [ os.path.join(data_path, "week{}.csv").format(a) for a in [ str(b) for b in range(1, 52) ] ]:
        if not os.path.isfile(csv_path):
            return False
    return True

def load_data(file_path, which_set='train', form='pinyin', train_pct=1.0, nr_records=None, rng_seed=None, min_length=None, max_length=None, pad_out=False):
    """
    Load data from Open Weiboscope corpus of Sina Weibo posts. Options are available for encoding
    of returned text data. 

    @Arguments:
        file_path -- path to downloaded, unzipped Open Weiboscope
            data (a directory). If this path does not exist or is not given, load_data
            will create the path and download the data (string)
        which_set -- whether to iterate over train or testing set. You should
            also set train_pct and rng_seed to non-default values if you specify this
            (string)
        form -- return results in hanzi, pinyin romanization?
            can take values of 'hanzi', 'pinyin' (string)
        train_pct -- what percent of dataset should go to training (remainder goes to test)?  (float)
        nr_records -- if not None, gives the maximum number of records this generator should yield.
            will yield fewer records if the corpus exhausted before nr_records records are yielded
        rng_seed -- value for seeding random number generator
        min_length -- enforce a minimum length, in characters, for the 
            dataset? Counted in hanzi for form='hanzi' and in roman characters 
            for form='pinyin'. Texts that are too short will be excluded. (int)
        max_length -- enforce a maximum length, in characters, for the dataset?
            Counted in hanzi or roman characters as approriate (see above).
            Texts that are too long will be truncated at the end. (int)
        pad_out -- for texts shorter than max_length, should they be padded out
            at the end with spaces?

    @Return:
        a generator over a tuples of review text (unicode or numpy array) and whether or not 
        the tweet was deleted (bool)

    """
    
    download_data(file_path)

    # get list of weekNN.csv files at file_path
    ow_files = [ os.path.join(file_path, f) for f in os.listdir(file_path) if re.match(r"week[0-9]{,2}\.csv", f) is not None ]
    assert ow_files is not []
    
    # strategy: randomize order of weeks (individual files), sample in order from each week.
    try:
        random.seed(rng_seed)
    except:
        pass
    random.shuffle(ow_files)
    split_on = int(len(ow_files) * train_pct)
    data_sets = {}
    logger.debug("Shuffle order: {}, split on {}".format(ow_files, split_on))
    data_sets['train'], data_sets['test'] = ow_files[:split_on], ow_files[split_on:]
    logger.debug(data_sets)
    nr_yielded = 0
    for table_path in data_sets[which_set]:

        with open(table_path, 'rb') as f:
            csv_reader = csv.reader(f, dialect=csv.excel)

            logging.debug("In file {}".format(table_path))
            for line in csv_reader:
                try:
                    records_split = [unicode(cell, 'utf-8') for cell in line]
                    post_id = records_split[0]
                    
                    if len(records_split) != 11:
                        raise  BadRecordException("Comma split error on mid={} in"
                                         "file {} (len of record: {})".format(
                                            post_id, 
                                            os.path.basename(table_path),
                                            len(records_split)))
            
                    # different fields of post record 
                    post_text = records_split[6]
                    post_retweeted = records_split[1] != ''
                    post_deleted = records_split[9] != ''
                   
                    if not post_retweeted:
                        if form=='hanzi':
                            record_txt, sentiment = enforce_length(
                                post_text, min_length, max_length, 
                                pad_out), post_deleted
                            yield record_txt, sentiment
                        elif form=='pinyin':
                            record_txt, sentiment = enforce_length(
                                romanize_tweet(post_text), min_length, 
                                max_length, pad_out), post_deleted
                            yield record_txt, sentiment
                        else:
                            raise Exception("Unknown form '{}' (should be 'hanzi' "
                                            "or 'pinyin')".format(form))
                        # limit number of records retrieved?
                        nr_yielded += 1
                        if nr_records is not None and nr_yielded >= nr_records:
                            raise StopIteration()
                # log various exception cases from loop body
                except TextTooShortException:
                    logger.debug("Record {} thrown out (too short)".format(post_id))
                except BadRecordException as e:
                    logger.debug(e)
                except IndexError as e:
                    logger.debug(e)
                except (UnicodeEncodeError, UnicodeDecodeError) as e:
                    logger.debug(e)

                except GeneratorExit:
                    return

def romanize_tweet(txt):
    """
    Returns a representation of txt with any Chinese characters
    replaced with a pinyin romanization in alphabetic characters
    and numbers. Tokens delimited by spaces.
    
    Requires jieba and pypinyin packages.
    
    Args:
        txt -- unicode
        
    Returns:
        unicode object like txt, which separates tokens (words) with spaces and 
        replaces any Chinese characters with
        alphanumeric romanization
    """
    import jieba
    import pypinyin as pyp

    def segment_hanzi(txt):
        """
        Tokenizes Chinese text
        
        Args:
            txt -- Chinese text with Chinese characters in it (unicode)
            
        Returns:
            list of unicode, in which each element is a token of txt
        """
        tokens = jieba.tokenize(txt)
        tokens_hanzi = [tkn[0] for tkn in tokens]
        return tokens_hanzi

    def hanzi_to_pinyin(txt):
        """
        Returns a version of txt with Chinese characters replaced with alphanumeric
        pinyin romanization
        
        Args:
            txt -- Chinese text with Chinese characters in it (unicode)
        Returns:
            unicode with romanized version of txt
        """
        pinyin = pyp.lazy_pinyin(txt, style=pyp.TONE2)
        return u''.join(pinyin)

    hanzi_wds = segment_hanzi(txt)
    pinyin_wds = [ hanzi_to_pinyin(word_chars) for word_chars in hanzi_wds ]
    return u' '.join(pinyin_wds)


class OpenWeibo:

    def __init__(self, file_path):
        self.samples = 0
        self.file_path = file_path
        download_data(file_path)

    def load_data(self):
        return load_data(self.file_path)<|MERGE_RESOLUTION|>--- conflicted
+++ resolved
@@ -5,19 +5,9 @@
 import random
 import csv
 import logging
-<<<<<<< HEAD
-logger = logging.getLogger(__name__)
-
-import numpy as np
-#import pandas as pd
-
-from data_utils import get_file, to_one_hot
-from zipfile import ZipFile
-=======
 import numpy as np
 import data_utils
 from data_utils import get_file, to_one_hot, syslogger
->>>>>>> 9b3734b8
 
 # update field size
 csv.field_size_limit(sys.maxsize)
