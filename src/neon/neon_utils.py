--- conflicted
+++ resolved
@@ -9,10 +9,6 @@
 logging.basicConfig()
 logger = logging.getLogger(__name__)
 logger.setLevel(logging.DEBUG)
-<<<<<<< HEAD
-=======
-
->>>>>>> 612bef5a
 import numpy as np
 import neon
 #import matplotlib
@@ -40,11 +36,6 @@
         self.train_accuracies = []
         self.test_accuracies = []
         self.test_confusions = []
-<<<<<<< HEAD
-        self.conf_matrix_binary = ConfusionMatrixBinary()
-        super(NeonCallback, self).__init__()
-=======
->>>>>>> 612bef5a
     
     @staticmethod
     def write_to_json(obj, path_base, path_decorator):
@@ -73,48 +64,24 @@
         if epoch >= len(self.costs):
             self.costs.append([])
             logger.debug("Epoch {}, adding to costs list, now len {}".format(epoch,len(self.costs)))
-<<<<<<< HEAD
-        self.costs[epoch].append(new_cost)
-        self.old_cost = new_cost
-=======
         self.costs[epoch].append(new_cost_scalar)
         # save total cost to placeholder to compute difference in next batch
         self.old_cost[:] = self.model.total_cost
->>>>>>> 612bef5a
         # serialize every so often
         if len(self.costs[epoch]) % 500 == 0:
             self.write_to_json(self.costs, self.save_path, "_costs")
-
-<<<<<<< HEAD
-    def on_epoch_end(self, epoch):
-        """Get train/test accuracy, produce
-        epoch-wide charts of loss per minibatch"""
-        # get accuracy scores and otehr metrics
-        # run through data to get results
-        #self.test_data.reset()
-        #confusion_partial = {'fn': 0, 'fp': 0, 'tn': 0, 'tp': 0}
-        #for x, t in self.test_data
-        #    y = self.model.fprop(x, t)
-        #    confusion
-        train_accuracy = self.model.eval(self.train_data, neon.transforms.Accuracy()).tolist()
-        test_accuracy = self.model.eval(self.test_data, neon.transforms.Accuracy()).tolist()
-        test_confusion = self.conf_matrix_binary.get(self.model, self.test_data)
-        logger.warning("Confusion: {}".format(test_confusion))
-        # append and serialize
-=======
 
     def on_epoch_end(self, epoch):
         """Get train/test accuracy, produce
         epoch-wide charts of loss per minibatch"""
         # get accuracy scores
         logger.info("Computing training accuracy")
-        train_accuracy = self.model.eval(self.train_data, neon.transforms.Accuracy())
+        train_accuracy = self.model.eval(self.train_data, neon.transforms.Accuracy()).tolist()
         logger.info("Computing testing accuracy")
-        test_accuracy = self.model.eval(self.test_data, neon.transforms.Accuracy())
+        test_accuracy = self.model.eval(self.test_data, neon.transforms.Accuracy()).tolist()
         logger.info("Computing confusions")
         test_confusion = self.conf_matrix_binary.get(self.model, self.test_data)
         # append and serialize to disk
->>>>>>> 612bef5a
         self.train_accuracies.append(train_accuracy)
         self.test_accuracies.append(test_accuracy)
         self.test_confusions.append(test_confusion)
@@ -141,10 +108,6 @@
         super(NeonCallbacks, self).__init__(model, train_set, output_file,
             valid_set, valid_freq, progress_bar)
         self.valid_set = valid_set
-<<<<<<< HEAD
-                                       
-=======
->>>>>>> 612bef5a
 
 class ConfusionMatrixBinary(neon.transforms.cost.Metric):
 
@@ -179,13 +142,7 @@
         conf_matrix = dict()
         predictions = self.preds.get().astype(bool)
         truth = self.hyps.get().astype(bool)
-<<<<<<< HEAD
-        matches = self.matches.get().astype(bool)
-        #logger.debug(matches)
-        #logger.debug(truth)
-=======
         matches = self.outputs.get().astype(bool)
->>>>>>> 612bef5a
         
         # true positives
         conf_matrix['tp'] = np.sum(matches & truth)
@@ -210,8 +167,4 @@
             conf_matrix = { a: conf_matrix[a] + new_conf_matrix[a] for a in conf_matrix.keys() }
             running_sums[0] += np.sum([1 for a in np.nditer(t.get()) if a == 1.])
             running_sums[1] += np.sum([1 for a in np.nditer(t.get()) if a == 0.])
-<<<<<<< HEAD
-        logger.debug(t.get())
-=======
->>>>>>> 612bef5a
         return conf_matrix
